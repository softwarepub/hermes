--- conflicted
+++ resolved
@@ -14,12 +14,7 @@
 
 [deposit.invenio]
 site_url = "https://sandbox.zenodo.org"
-<<<<<<< HEAD
 api_paths = { depositions = "api/deposit/depositions", licenses = "api/licenses", communities = "api/communities" }
 schema_paths = { record = "api/schemas/records/record-v1.0.0.json" }
-communities = ["zenodo"]
-=======
-api_paths = { depositions = "api/deposit/depositions", licenses = "api/licenses" }
-schema_paths = { record = "api/schemas/records/record-v1.0.0.json" }
 record_id = 1177603
->>>>>>> 9a32a0e4
+communities = ["zenodo"]