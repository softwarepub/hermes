--- conflicted
+++ resolved
@@ -35,11 +35,6 @@
 
 [tool.poetry.group.docs.dependencies]
 Sphinx = "^4.5.0"
-<<<<<<< HEAD
-myst-parser = "^0.17.2"
-GitPython = "^3.1.27"
-reuse = "^1.0.0"
-=======
 myst-parser = "^0.18.0"
 sphinx-autobuild = "^2021.3.14"
 sphinx-book-theme = "^0.3.3"
@@ -51,7 +46,7 @@
 sphinx-favicon = "^0.2"
 sphinxemoji = "^0.2.0"
 sphinxext-opengraph = "^0.6.3"
->>>>>>> ab062b06
+reuse = "^1.0.0"
 
 [tool.poetry.plugins.console_scripts]
 haggis = "hermes.cli:haggis"
