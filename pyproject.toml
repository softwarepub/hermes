--- conflicted
+++ resolved
@@ -2,7 +2,6 @@
 name = "hermes"
 version = "0.1.0"
 description = "Workflow to publish research software with rich metadata"
-<<<<<<< HEAD
 homepage = "https://software-metadata.pub"
 license = "Apache-2.0"
 authors = [
@@ -21,11 +20,6 @@
 include = [
     "hermes/schema/*.json",
 ]
-=======
-authors = ["Stephan Druskat <stephan.druskat@dlr.de>",
-           "Michael Meinel <michael.meinel@dlr.de>",
-           "Oliver Bertuch <o.bertuch@fz-juelich.de>"]
->>>>>>> d6312547
 
 [tool.poetry.dependencies]
 python = "^3.10"
@@ -49,24 +43,15 @@
 
 [tool.poetry.group.docs.dependencies]
 Sphinx = "^4.5.0"
-<<<<<<< HEAD
-myst-parser = "^0.17.2"
+# Sphinx - Additional modules
+myst-parser = "^0.18.0"
 sphinx-book-theme = "^0.3.3"
 sphinx-favicon = "^0.2"
 sphinxcontrib-contentui = "^0.2.5"
 sphinxcontrib-images = "^0.9.4"
 sphinx-icon = "^0.1.2"
-=======
-myst-parser = "^0.18.0"
 sphinx-autobuild = "^2021.3.14"
-sphinx-book-theme = "^0.3.3"
-# Sphinx - Additional modules
 sphinx-autoapi = "^2.0.0"
-sphinxcontrib-contentui = "^0.2.5"
-sphinxcontrib-images = "^0.9.4"
-sphinx-icon = "^0.1.2"
-sphinx-favicon = "^0.2"
->>>>>>> d6312547
 sphinxemoji = "^0.2.0"
 sphinxext-opengraph = "^0.6.3"
 
