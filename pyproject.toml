--- conflicted
+++ resolved
@@ -34,12 +34,9 @@
 "ruamel.yaml" = "^0.17.21"
 jsonschema = "^3.0.0"
 cffconvert = "^2.0.0"
-<<<<<<< HEAD
 convert-codemeta = "^0.4.0"
-=======
 toml = "^0.10.2"
 pyparsing = "^3.0.9"
->>>>>>> 3c8142b5
 
 # Packages for developers
 [tool.poetry.group.dev.dependencies]
