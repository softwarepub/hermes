<<<<<<< HEAD
import datetime
import pathlib
=======
# SPDX-FileCopyrightText: 2022 German Aerospace Center (DLR)
#
# SPDX-License-Identifier: Apache-2.0

# SPDX-FileContributor: Michael Meinel

>>>>>>> 0b921c89
import traceback
import json
import logging
import typing as t

from pathlib import Path
from importlib.metadata import EntryPoint

from hermes.model import errors
from hermes.model.path import ContextPath
from hermes.model.errors import HermesValidationError


_log = logging.getLogger(__name__)


ContextPath.init_merge_strategies()


class HermesContext:
    """
    The HermesContext stores the metadata for a certain project.

    As there are different views of the metadata in the different stages,
    some stages use a special subclass of this context:

    - The *harvest* stages uses :class:`HermesHarvestContext`.
    """

    def __init__(self, project_dir: t.Optional[Path] = None):
        """
        Create a new context for the given project dir.

        :param project_dir: The root directory of the project.
                            If nothing is given, the current working directory is used.
        """

        #: Base dir for the hermes metadata cache (default is `.hermes` in the project root).
        self.hermes_dir = Path(project_dir or '.') / '.hermes'

        self._caches = {}
        self._data = {}
        self._errors = []

    def keys(self) -> t.List[ContextPath]:
        """
        Get all the keys for the data stored in this context.
        """
        return [ContextPath.parse(k) for k in self._data.keys()]

    def get_cache(self, *path: str, create: bool = False) -> Path:
        """
        Retrieve a cache file for a given *path*.

        This method returns an appropriate path to a file but does not make any assertions about the format, encoding,
        or whether the file should be exists.
        However, it is capable to create the enclosing directory (if you specify `create = True`).

        :param path: The (local) path to identify the requested cache.
        :param create: Select whether the directory should be created.
        :return: The path to the requested cache file.
        """

        if path in self._caches:
            return self._caches[path]

        *subdir, name = path
        cache_dir = self.hermes_dir.joinpath(*subdir)
        if create:
            cache_dir.mkdir(parents=True, exist_ok=True)
        data_file = cache_dir / (name + '.json')
        self._caches[path] = data_file

        return data_file

    def update(self, _key: str, _value: t.Any, **kwargs: t.Any):
        """
        Store a new value for a given key to the context.

        :param _key: The key may be a dotted name for a metadata attribute to store.
        :param _value: The value that should be stored for the key.
        :param kwargs: Additional information about the value.
                       This can be used to trace back the original value.
                       If `_ep` is given, it is treated as an entry point name that triggered the update.
        """

        pass

    def get_data(self, data: t.Optional[dict] = None, path: t.Optional['ContextPath'] = None, tags: t.Optional[dict] = None) -> dict:
        if data is None:
            data = {}
        if path is not None:
            data.update(path.get_from(self._data))
        else:
            for key in self.keys():
                data.update(key.get_from(self._data))
        return data

    def error(self, ep: EntryPoint, error: Exception):
        """
        Add an error that occurred during processing to the error log.

        :param ep: The entry point that produced the error.
        :param error: The exception that was thrown due to the error.
        """

        self._errors.append((ep, error))


class HermesHarvestContext(HermesContext):
    """
    A specialized context for use in *harvest* stage.

    Each harvester has its own context that is cached to :py:attr:`HermesContext.hermes_dir` `/harvest/EP_NAME`.

    This special context is implemented as a context manager that loads the cached data upon entering the context.
    When the context is left, recorded metadata is stored in a cache file possible errors are propagated to the
    parent context.
    """

    def __init__(self, base: HermesContext, ep: EntryPoint):
        """
        Initialize a new harvesting context.

        :param base: The base HermesContext that should receive the results of the harvesting.
        :param ep: The entry point that implements the harvester using this context.
        """

        super().__init__()

        self._base = base
        self._ep = ep
        self._log = logging.getLogger(f'harvest.{self._ep.name}')

    def load_cache(self):
        """
        Load the cached data from the :py:attr:`HermesContext.hermes_dir`.
        """

        data_file = self._base.get_cache('harvest', self._ep.name)
        if data_file.is_file():
            self._log.debug("Loading cache from %s...", data_file)
            self._data = json.load(data_file.open('r'))

    def store_cache(self):
        """
        Store the collected data to the :py:attr:`HermesContext.hermes_dir`.
        """

        data_file = self.get_cache('harvest', self._ep.name, create=True)
        self._log.debug("Writing cache to %s...", data_file)
        json.dump(self._data, data_file.open('w'), indent='  ')

    def __enter__(self):
        self.load_cache()
        return self

    def __exit__(self, exc_type, exc_val, exc_tb):
        self.store_cache()
        if exc_type is not None and issubclass(exc_type, HermesValidationError):
            exc = traceback.TracebackException(exc_type, exc_val, exc_tb)
            self._base.error(self._ep, exc)
            return True

    def update(self, _key: str, _value: t.Any, **kwargs: t.Any):
        """
        The updates are added to a list of values.
        A value is only replaced if the `_key` and all `kwargs` match.

        .. code:: python

            # 'value 2' will be added (twice)
            ctx.update('key', 'value 1', spam='eggs')
            ctx.update('key', 'value 2', foo='bar')
            ctx.update('key', 'value 2', foo='bar', spam='eggs')

            # 'value 2' will replace 'value 1'
            ctx.update('key', 'value 1', spam='eggs')
            ctx.update('key', 'value 2', spam='eggs')

        This way, the harvester can fully specify the source and only override values that are from the same origin
        (e.g., if the data changed between two runs).

        See :py:meth:`HermesContext.update` for more information.
        """

        ts = kwargs.pop('ts', datetime.datetime.now().isoformat())
        ep = kwargs.pop('ep', self._ep.name)

        if _key not in self._data:
            self._data[_key] = []

        for entry in self._data[_key]:
            value, tag = entry
            tag_ts = tag.pop('ts')
            tag_ep = tag.pop('ep')

            if tag == kwargs:
                self._log.debug("Update %s: %s -> %s (%s)", _key, str(value), _value, str(tag))
                entry[0] = _value
                tag['ts'] = ts
                tag['ep'] = ep
                break

            tag['ts'] = tag_ts
            tag['ep'] = tag_ep

        else:
            kwargs['ts'] = ts
            kwargs['ep'] = ep
            self._data[_key].append([_value, kwargs])

    def _update_key_from(self, _key: ContextPath, _value: t.Any, **kwargs):
        if isinstance(_value, dict):
            for key, value in _value.items():
                self._update_key_from(_key[key], value, **kwargs)

        elif isinstance(_value, (list, tuple)):
            for index, value in enumerate(_value):
                self._update_key_from(_key[index], value, **kwargs)

        else:
            self.update(str(_key), _value, **kwargs)

    def update_from(self, data: t.Dict[str, t.Any], **kwargs: t.Any):
        """
        Bulk-update multiple values.

        If the value for a certain key is again a collection, the key will be expanded:

        .. code:: python

            ctx.update_from({'arr': ['foo', 'bar'], 'author': {'name': 'Monty Python', 'email': 'eggs@spam.xxx'}})

        will eventually result in the following calls:

        .. code:: python

            ctx.update('arr[0]', 'foo')
            ctx.update('arr[1]', 'bar')
            ctx.update('author.name', 'Monty Python')
            ctx.update('author.email', 'eggs@spam.xxx')

        :param data: The data that should be updated (as mapping with strings as keys).
        :param kwargs: Additional information about the value (see :py:meth:`HermesContext.update` for details).
        """

        for key, value in data.items():
            self._update_key_from(ContextPath(key), value, **kwargs)

    def error(self, ep: EntryPoint, error: Exception):
        """
        See :py:meth:`HermesContext.error`
        """

        ep = ep or self._ep
        self._base.error(ep, error)

    def _check_values(self, path, values):
        (value, tag), *values = values
        for alt_value, alt_tag in values:
            if value != alt_value:
                raise ValueError(f'{path}')
        return value, tag

    def get_data(self, data: t.Optional[dict] = None, path: t.Optional['ContextPath'] = None, tags: t.Optional[dict] = None) -> dict:
        """
        Retrieve the data from a given path.

        This method can be used to extract data and whole sub-trees from the context.
        If you want a complete copy of the data, you can also call this method without giving a path.

        :param data: Optional a target dictionary where the data is stored. If not given, a new one is created.
        :param path: The path to extract data from.
        :param tags: An optional dictionary to collect the tags that belong to the extracted data.
                     The full path will be used as key for this dictionary.
        :return: The extracted data (i.e., the `data` parameter if it was given).
        """
        if data is None:
            data = {}
        for key, values in self._data.items():
            key = ContextPath.parse(key)
            if path is None or key in path:
                value, tag = self._check_values(key, values)
                try:
                    key.update(data, value, tags, **tag)
                    if tags is not None and tag:
                        tags[str(key)] = tag
                except errors.MergeError as e:
                    self.error(self._ep, e)
        return data

    def finish(self):
        """
        Calling this method will lead to further processors not handling the context anymore.
        """
        self._data.clear()


class CodeMetaContext(HermesContext):
    _PRIMARY_ATTR = {
        'author': ('@id', 'email', 'name'),
    }

    def __init__(self, project_dir: pathlib.Path | None = None):
        super().__init__(project_dir)
        self.tags = {}

    def merge_from(self, other: HermesHarvestContext):
        other.get_data(self._data, tags=self.tags)

    def update(self, _key: ContextPath, _value: t.Any, tags: t.Dict[str, t.Dict] | None = None):
        if _key._item == '*':
            _item_path, _item, _path = _key.resolve(self._data, query=_value, create=True)
            if tags:
                _tags = {k.lstrip(str(_key) + '.'): t for k, t in tags.items() if ContextPath.parse(k) in _key}
            else:
                _tags = {}
            _path._set_item(_item, _path, _value, **_tags)
            if tags is not None and _tags:
                for k, v in _tags.items():
                    if not v:
                        continue

                    if _key:
                        tag_key = str(_key) + '.' + k
                    else:
                        tag_key = k
                    tags[tag_key] = v
        else:
            _key.update(self._data, _value, tags)

    def find_key(self, item, other):
        data = item.get_from(self._data)

        for i, node in enumerate(data):
            match = [(k, node[k]) for k in self._PRIMARY_ATTR.get(str(item), ('@id',)) if k in node]
            if any(other.get(k, None) == v for k, v in match):
                return item[i]
        return None<|MERGE_RESOLUTION|>--- conflicted
+++ resolved
@@ -1,14 +1,11 @@
-<<<<<<< HEAD
-import datetime
-import pathlib
-=======
 # SPDX-FileCopyrightText: 2022 German Aerospace Center (DLR)
 #
 # SPDX-License-Identifier: Apache-2.0
 
 # SPDX-FileContributor: Michael Meinel
 
->>>>>>> 0b921c89
+import datetime
+import pathlib
 import traceback
 import json
 import logging
