# SPDX-FileCopyrightText: 2022 German Aerospace Center (DLR)
#
# SPDX-License-Identifier: Apache-2.0
import argparse

# SPDX-FileContributor: Stephan Druskat
# SPDX-FileContributor: Michael Meinel
# SPDX-FileContributor: David Pape
# SPDX-FileContributor: Oliver Bertuch

import json
import logging
import os
import shutil
from importlib import metadata
import sys
import pathlib

from hermes.commands.deposit.base import BaseDepositPlugin
from hermes.error import MisconfigurationError
from hermes.model.context import HermesContext, HermesHarvestContext, CodeMetaContext
from hermes.model.errors import MergeError
from hermes.model.path import ContextPath


def harvest(path: pathlib.Path, config_path: pathlib.Path) -> None:
    """
    Harvests metadata from the configured sources via the available plugins.

    :param path: The working path
    :param config_path: The path to the config TOML file
    """
    _log = logging.getLogger("cli.harvest")
    audit_log = logging.getLogger("audit")
    audit_log.info("# Metadata harvesting")

    # Create Hermes context (i.e., all collected metadata for all stages...)
    ctx = HermesContext()

    # Initialize the harvest cache directory here to indicate the step ran
    ctx.init_cache("harvest")

    # Get all harvesters
<<<<<<< HEAD
    harvest_config = config.get("harvest")
    harvester_names = harvest_config.get(
        "from", [ep.name for ep in metadata.entry_points(group="hermes.harvest")]
    )
=======
    harvest_config = ctx.config.harvest
    harvester_names = harvest_config.sources if type(harvest_config.sources) else [ep.name for ep in
                                                                                   metadata.entry_points(
                                                                                       group='hermes.harvest')]
>>>>>>> 7c2f3e5c

    for harvester_name in harvester_names:
        harvesters = metadata.entry_points(group="hermes.harvest", name=harvester_name)
        if not harvesters:
            _log.warning("- Harvester %s selected but not found.", harvester_name)
            continue

        harvester, *_ = harvesters
        _log.info("- Running harvester %s", harvester.name)

        _log.debug(". Loading harvester from %s", harvester.value)
        harvest = harvester.load()

<<<<<<< HEAD
        with HermesHarvestContext(
            ctx, harvester, harvest_config.get(harvester.name, {})
        ) as harvest_ctx:
            harvest(path, config_path, harvest_ctx)
=======
        with HermesHarvestContext(ctx, harvester, harvest_config) as harvest_ctx:
            harvest(click_ctx, harvest_ctx)
>>>>>>> 7c2f3e5c
            for _key, ((_value, _tag), *_trace) in harvest_ctx._data.items():
                if any(v != _value and t == _tag for v, t in _trace):
                    raise MergeError(_key, None, _value)

        _log.info("")
    audit_log.info("")


def process(path: pathlib.Path, config_path: pathlib.Path) -> None:
    """
    Process metadata and prepare it for deposition

    :param path: The working path
    :param config_path: The path to the config TOML file
    """
    _log = logging.getLogger("cli.process")

    audit_log = logging.getLogger("audit")
    audit_log.info("# Metadata processing")

    ctx = CodeMetaContext()

    if not (ctx.hermes_dir / "harvest").exists():
        _log.error("You must run the harvest command before process")
        sys.exit(1)

    # Get all harvesters
<<<<<<< HEAD
    harvest_config = config.get("harvest")
    harvester_names = harvest_config.get(
        "from", [ep.name for ep in metadata.entry_points(group="hermes.harvest")]
    )
=======
    harvest_config = ctx.config.harvest
    harvester_names = harvest_config.sources if type(harvest_config.sources) else [ep.name for ep in
                                                                                   metadata.entry_points(
                                                                                       group='hermes.harvest')]
>>>>>>> 7c2f3e5c

    for harvester_name in harvester_names:
        harvesters = metadata.entry_points(group="hermes.harvest", name=harvester_name)
        if not harvesters:
            _log.warning("- Harvester %s selected but not found.", harvester_name)
            continue

        harvester, *_ = harvesters
        audit_log.info("## Process data from %s", harvester.name)

        harvest_context = HermesHarvestContext(ctx, harvester, {})
        try:
            harvest_context.load_cache()
        # when the harvest step ran, but there is no cache file, this is a serious flaw
        except FileNotFoundError:
            _log.warning(
                "No output data from harvester %s found, skipping", harvester.name
            )
            continue

        preprocessors = metadata.entry_points(
            group="hermes.preprocess", name=harvester.name
        )
        for preprocessor in preprocessors:
            _log.debug(". Loading context preprocessor %s", preprocessor.value)
            preprocess = preprocessor.load()

            _log.debug(". Apply preprocessor %s", preprocessor.value)
            preprocess(path, config_path, ctx, harvest_context)

        ctx.merge_from(harvest_context)
        ctx.merge_contexts_from(harvest_context)
        _log.info("")
    audit_log.info("")

    if ctx._errors:
        audit_log.error('!!! warning "Errors during merge"')

        for ep, error in ctx._errors:
            audit_log.info("    - %s: %s", ep.name, error)

    tags_path = ctx.get_cache("process", "tags", create=True)
    with tags_path.open("w") as tags_file:
        json.dump(ctx.tags, tags_file, indent=2)

    ctx.prepare_codemeta()

    with open(
        ctx.get_cache("process", ctx.hermes_name, create=True), "w"
    ) as codemeta_file:
        json.dump(ctx._data, codemeta_file, indent=2)

    logging.shutdown()


def curate(path: pathlib.Path, config_path: pathlib.Path) -> None:
    """
    Resolve issues and conflicts in the processed metadata to create a curated set of metadata.

    :param path: The working path
    :param config_path: The path to the config TOML file
    """
    _log = logging.getLogger("cli.curate")

    audit_log = logging.getLogger("audit")
    audit_log.info("# Metadata curation")

    ctx = CodeMetaContext()
    process_output = ctx.hermes_dir / "process" / (ctx.hermes_name + ".json")

    if not process_output.is_file():
        _log.error(
            "No processed metadata found. Please run `hermes process` before curation."
        )
        sys.exit(1)

    os.makedirs(ctx.hermes_dir / "curate", exist_ok=True)
    shutil.copy(process_output, ctx.hermes_dir / "curate" / (ctx.hermes_name + ".json"))


def deposit(
    path: pathlib.Path,
    config_path: pathlib.Path,
    initial: bool,
    auth_token: str,
    files: list[pathlib.Path],
) -> None:
    """
    Deposit curated metadata and any artifacts in the configured target(s).

    :param path: The working path
    :param config_path: The path of the config TOML file
    :param initial: Whether an initial deposition should be allowed
    :param auth_token: An authentication token for the target platform
    :param files: The files to deposit alongside the metadata
    """
    _log = logging.getLogger("cli.deposit")

    audit_log = logging.getLogger("audit")
    audit_log.info("Metadata deposition")

    ctx = CodeMetaContext()

    codemeta_file = ctx.get_cache("curate", ctx.hermes_name)
    if not codemeta_file.exists():
        _log.error("You must run the 'curate' command before deposit")
        sys.exit(1)

    # Loading the data into the "codemeta" field is a temporary workaround used because
    # the CodeMetaContext does not provide an update_from method. Eventually we want the
    # the context to contain `{**data}` rather than `{"codemeta": data}`. Then, for
    # additional data, the hermes namespace should be used.
    codemeta_path = ContextPath("codemeta")
    with open(codemeta_file) as codemeta_fh:
        ctx.update(codemeta_path, json.load(codemeta_fh))

<<<<<<< HEAD
    deposit_config = config.get("deposit")

    # This is used as the default value for all entry point names for the deposit step
    target_platform = deposit_config.get("target", "invenio")

    entry_point_groups = [
        "hermes.deposit.prepare",
        "hermes.deposit.map",
        "hermes.deposit.create_initial_version",
        "hermes.deposit.create_new_version",
        "hermes.deposit.update_metadata",
        "hermes.deposit.delete_artifacts",
        "hermes.deposit.upload_artifacts",
        "hermes.deposit.publish",
    ]

    # For each group, an entry point can be configured via ``deposit_config`` using the
    # the part after the last dot as the config key. If no such key is found, the target
    # platform value is used to search for an entry point in the respective group.
    selected_entry_points = {
        group: deposit_config.get(group.split(".")[-1], target_platform)
        for group in entry_point_groups
    }

    # Try to load all entrypoints first, so we don't fail because of misconfigured
    # entry points while some tasks of the deposition step were already started. (E.g.
    # new version was already created on the deposition platform but artifact upload
    # fails due to the entry point not being found.)
    loaded_entry_points = []
    for group, name in selected_entry_points.items():
        try:
            ep, *eps = metadata.entry_points(group=group, name=name)
        except ValueError:  # not enough values to unpack
            if name != target_platform:
                _log.error(
                    f"Explicitly configured entry point name {name!r} "
                    f"not found in group {group!r}"
                )
                sys.exit(1)
            _log.debug(
                f"Group {group!r} has no entry point with name {name!r}; skipping"
            )
            continue
=======
    deposit_config = ctx.config.deposit

    plugin_group = "hermes.deposit"
    # TODO: Is having a default a good idea?
    # TODO: Should we allow a list here so that multiple plugins are run?
    plugin_name = deposit_config.target
>>>>>>> 7c2f3e5c

    try:
        ep, *eps = metadata.entry_points(group=plugin_group, name=plugin_name)
        if eps:
            # Entry point names in these groups refer to the deposition platforms. For
            # each platform, only a single implementation should exist. Otherwise we
            # would not be able to decide which implementation to choose.
            _log.error(
                f"Plugin name {plugin_name!r} is not unique within group {plugin_group!r}"
            )
<<<<<<< HEAD
            sys.exit(1)
=======
            click_ctx.exit(1)
    except ValueError:  # not enough values to unpack
        _log.error(f"Plugin name {plugin_name!r} was not found in group {plugin_group!r}")
        click_ctx.exit(1)
>>>>>>> 7c2f3e5c

    # TODO: Could this raise an exception?
    deposit_plugin_class: BaseDepositPlugin = ep.load()
    deposit_plugin = deposit_plugin_class(click_ctx, ctx)

<<<<<<< HEAD
    for entry_point in loaded_entry_points:
        try:
            entry_point(path, config_path, initial, auth_token, files, ctx)
        except (RuntimeError, MisconfigurationError) as e:
            _log.error(f"Error in {group!r} entry point {name!r}: {e}")
            sys.exit(1)
=======
    try:
        deposit_plugin()
    except (RuntimeError, MisconfigurationError) as e:
        _log.error(f"Error in {plugin_group!r} plugin {plugin_name!r}: {e}")
        click_ctx.exit(1)
>>>>>>> 7c2f3e5c


def postprocess(path: pathlib.Path, config_path: pathlib.Path) -> None:
    """
    Postprocesses metadata after deposition.

    :param path: The working path
    :param config_path: The path of the config TOML file
    """
    _log = logging.getLogger("cli.postprocess")

    audit_log = logging.getLogger("audit")
    audit_log.info("# Post-processing")

    ctx = CodeMetaContext()

    if not (ctx.hermes_dir / "deposit").exists():
        _log.error("You must run the deposit command before post-process")
        sys.exit(1)

    # Get all postprocessors
<<<<<<< HEAD
    postprocess_config = config.get("postprocess")
    postprocess_names = postprocess_config.get("execute", [])
=======
    postprocess_config = ctx.config.postprocess
    postprocess_names = postprocess_config.execute
>>>>>>> 7c2f3e5c

    for postprocess_name in postprocess_names:
        postprocessors = metadata.entry_points(
            group="hermes.postprocess", name=postprocess_name
        )
        if not postprocessors:
            _log.warning(
                "- Post-processor %s selected but not found.", postprocess_name
            )
            continue

        postprocessor_ep, *_ = postprocessors
        audit_log.info("## Post-process data with %s", postprocessor_ep.name)
        postprocessor = postprocessor_ep.load()
        postprocessor(path, config_path, ctx)

    audit_log.info("")
    logging.shutdown()


def clean(path: pathlib.Path, config_path: pathlib.Path) -> None:
    """
    Removes cached data.

    :param path: The working path
    :param config_path: The path of the config TOML file
    """
    audit_log = logging.getLogger("cli")
    audit_log.info("# Cleanup")
    # shut down logging so that .hermes/ can safely be removed
    logging.shutdown()

    # Create Hermes context (i.e., all collected metadata for all stages...)
    ctx = HermesContext()
    ctx.purge_caches()<|MERGE_RESOLUTION|>--- conflicted
+++ resolved
@@ -1,13 +1,13 @@
 # SPDX-FileCopyrightText: 2022 German Aerospace Center (DLR)
 #
 # SPDX-License-Identifier: Apache-2.0
-import argparse
 
 # SPDX-FileContributor: Stephan Druskat
 # SPDX-FileContributor: Michael Meinel
 # SPDX-FileContributor: David Pape
 # SPDX-FileContributor: Oliver Bertuch
 
+import argparse
 import json
 import logging
 import os
@@ -30,8 +30,8 @@
     :param path: The working path
     :param config_path: The path to the config TOML file
     """
-    _log = logging.getLogger("cli.harvest")
-    audit_log = logging.getLogger("audit")
+    _log = logging.getLogger('cli.harvest')
+    audit_log = logging.getLogger('audit')
     audit_log.info("# Metadata harvesting")
 
     # Create Hermes context (i.e., all collected metadata for all stages...)
@@ -41,20 +41,13 @@
     ctx.init_cache("harvest")
 
     # Get all harvesters
-<<<<<<< HEAD
-    harvest_config = config.get("harvest")
-    harvester_names = harvest_config.get(
-        "from", [ep.name for ep in metadata.entry_points(group="hermes.harvest")]
-    )
-=======
     harvest_config = ctx.config.harvest
     harvester_names = harvest_config.sources if type(harvest_config.sources) else [ep.name for ep in
                                                                                    metadata.entry_points(
                                                                                        group='hermes.harvest')]
->>>>>>> 7c2f3e5c
 
     for harvester_name in harvester_names:
-        harvesters = metadata.entry_points(group="hermes.harvest", name=harvester_name)
+        harvesters = metadata.entry_points(group='hermes.harvest', name=harvester_name)
         if not harvesters:
             _log.warning("- Harvester %s selected but not found.", harvester_name)
             continue
@@ -65,21 +58,16 @@
         _log.debug(". Loading harvester from %s", harvester.value)
         harvest = harvester.load()
 
-<<<<<<< HEAD
         with HermesHarvestContext(
             ctx, harvester, harvest_config.get(harvester.name, {})
         ) as harvest_ctx:
             harvest(path, config_path, harvest_ctx)
-=======
-        with HermesHarvestContext(ctx, harvester, harvest_config) as harvest_ctx:
-            harvest(click_ctx, harvest_ctx)
->>>>>>> 7c2f3e5c
             for _key, ((_value, _tag), *_trace) in harvest_ctx._data.items():
                 if any(v != _value and t == _tag for v, t in _trace):
                     raise MergeError(_key, None, _value)
 
-        _log.info("")
-    audit_log.info("")
+        _log.info('')
+    audit_log.info('')
 
 
 def process(path: pathlib.Path, config_path: pathlib.Path) -> None:
@@ -89,9 +77,9 @@
     :param path: The working path
     :param config_path: The path to the config TOML file
     """
-    _log = logging.getLogger("cli.process")
-
-    audit_log = logging.getLogger("audit")
+    _log = logging.getLogger('cli.process')
+
+    audit_log = logging.getLogger('audit')
     audit_log.info("# Metadata processing")
 
     ctx = CodeMetaContext()
@@ -101,20 +89,13 @@
         sys.exit(1)
 
     # Get all harvesters
-<<<<<<< HEAD
-    harvest_config = config.get("harvest")
-    harvester_names = harvest_config.get(
-        "from", [ep.name for ep in metadata.entry_points(group="hermes.harvest")]
-    )
-=======
     harvest_config = ctx.config.harvest
     harvester_names = harvest_config.sources if type(harvest_config.sources) else [ep.name for ep in
                                                                                    metadata.entry_points(
                                                                                        group='hermes.harvest')]
->>>>>>> 7c2f3e5c
 
     for harvester_name in harvester_names:
-        harvesters = metadata.entry_points(group="hermes.harvest", name=harvester_name)
+        harvesters = metadata.entry_points(group='hermes.harvest', name=harvester_name)
         if not harvesters:
             _log.warning("- Harvester %s selected but not found.", harvester_name)
             continue
@@ -127,14 +108,10 @@
             harvest_context.load_cache()
         # when the harvest step ran, but there is no cache file, this is a serious flaw
         except FileNotFoundError:
-            _log.warning(
-                "No output data from harvester %s found, skipping", harvester.name
-            )
-            continue
-
-        preprocessors = metadata.entry_points(
-            group="hermes.preprocess", name=harvester.name
-        )
+            _log.warning("No output data from harvester %s found, skipping", harvester.name)
+            continue
+
+        preprocessors = metadata.entry_points(group='hermes.preprocess', name=harvester.name)
         for preprocessor in preprocessors:
             _log.debug(". Loading context preprocessor %s", preprocessor.value)
             preprocess = preprocessor.load()
@@ -144,8 +121,8 @@
 
         ctx.merge_from(harvest_context)
         ctx.merge_contexts_from(harvest_context)
-        _log.info("")
-    audit_log.info("")
+        _log.info('')
+    audit_log.info('')
 
     if ctx._errors:
         audit_log.error('!!! warning "Errors during merge"')
@@ -153,15 +130,13 @@
         for ep, error in ctx._errors:
             audit_log.info("    - %s: %s", ep.name, error)
 
-    tags_path = ctx.get_cache("process", "tags", create=True)
-    with tags_path.open("w") as tags_file:
+    tags_path = ctx.get_cache('process', 'tags', create=True)
+    with tags_path.open('w') as tags_file:
         json.dump(ctx.tags, tags_file, indent=2)
 
     ctx.prepare_codemeta()
 
-    with open(
-        ctx.get_cache("process", ctx.hermes_name, create=True), "w"
-    ) as codemeta_file:
+    with open(ctx.get_cache("process", ctx.hermes_name, create=True), 'w') as codemeta_file:
         json.dump(ctx._data, codemeta_file, indent=2)
 
     logging.shutdown()
@@ -180,7 +155,7 @@
     audit_log.info("# Metadata curation")
 
     ctx = CodeMetaContext()
-    process_output = ctx.hermes_dir / "process" / (ctx.hermes_name + ".json")
+    process_output = ctx.hermes_dir / 'process' / (ctx.hermes_name + ".json")
 
     if not process_output.is_file():
         _log.error(
@@ -188,8 +163,8 @@
         )
         sys.exit(1)
 
-    os.makedirs(ctx.hermes_dir / "curate", exist_ok=True)
-    shutil.copy(process_output, ctx.hermes_dir / "curate" / (ctx.hermes_name + ".json"))
+    os.makedirs(ctx.hermes_dir / 'curate', exist_ok=True)
+    shutil.copy(process_output, ctx.hermes_dir / 'curate' / (ctx.hermes_name + '.json'))
 
 
 def deposit(
@@ -228,60 +203,16 @@
     with open(codemeta_file) as codemeta_fh:
         ctx.update(codemeta_path, json.load(codemeta_fh))
 
-<<<<<<< HEAD
-    deposit_config = config.get("deposit")
-
-    # This is used as the default value for all entry point names for the deposit step
-    target_platform = deposit_config.get("target", "invenio")
-
-    entry_point_groups = [
-        "hermes.deposit.prepare",
-        "hermes.deposit.map",
-        "hermes.deposit.create_initial_version",
-        "hermes.deposit.create_new_version",
-        "hermes.deposit.update_metadata",
-        "hermes.deposit.delete_artifacts",
-        "hermes.deposit.upload_artifacts",
-        "hermes.deposit.publish",
-    ]
-
-    # For each group, an entry point can be configured via ``deposit_config`` using the
-    # the part after the last dot as the config key. If no such key is found, the target
-    # platform value is used to search for an entry point in the respective group.
-    selected_entry_points = {
-        group: deposit_config.get(group.split(".")[-1], target_platform)
-        for group in entry_point_groups
-    }
-
-    # Try to load all entrypoints first, so we don't fail because of misconfigured
-    # entry points while some tasks of the deposition step were already started. (E.g.
-    # new version was already created on the deposition platform but artifact upload
-    # fails due to the entry point not being found.)
-    loaded_entry_points = []
-    for group, name in selected_entry_points.items():
-        try:
-            ep, *eps = metadata.entry_points(group=group, name=name)
-        except ValueError:  # not enough values to unpack
-            if name != target_platform:
-                _log.error(
-                    f"Explicitly configured entry point name {name!r} "
-                    f"not found in group {group!r}"
-                )
-                sys.exit(1)
-            _log.debug(
-                f"Group {group!r} has no entry point with name {name!r}; skipping"
-            )
-            continue
-=======
     deposit_config = ctx.config.deposit
 
     plugin_group = "hermes.deposit"
     # TODO: Is having a default a good idea?
     # TODO: Should we allow a list here so that multiple plugins are run?
     plugin_name = deposit_config.target
->>>>>>> 7c2f3e5c
 
     try:
+        # NOTE: This was once implemented that multiple EPs could
+        #       be selected. Maybe, we want to do it that way again...
         ep, *eps = metadata.entry_points(group=plugin_group, name=plugin_name)
         if eps:
             # Entry point names in these groups refer to the deposition platforms. For
@@ -290,33 +221,20 @@
             _log.error(
                 f"Plugin name {plugin_name!r} is not unique within group {plugin_group!r}"
             )
-<<<<<<< HEAD
-            sys.exit(1)
-=======
-            click_ctx.exit(1)
     except ValueError:  # not enough values to unpack
         _log.error(f"Plugin name {plugin_name!r} was not found in group {plugin_group!r}")
-        click_ctx.exit(1)
->>>>>>> 7c2f3e5c
+        sys.exit(1)
 
     # TODO: Could this raise an exception?
     deposit_plugin_class: BaseDepositPlugin = ep.load()
     deposit_plugin = deposit_plugin_class(click_ctx, ctx)
 
-<<<<<<< HEAD
     for entry_point in loaded_entry_points:
         try:
-            entry_point(path, config_path, initial, auth_token, files, ctx)
+            deposit_plugin(path, config_path, initial, auth_token, files, ctx)
         except (RuntimeError, MisconfigurationError) as e:
             _log.error(f"Error in {group!r} entry point {name!r}: {e}")
             sys.exit(1)
-=======
-    try:
-        deposit_plugin()
-    except (RuntimeError, MisconfigurationError) as e:
-        _log.error(f"Error in {plugin_group!r} plugin {plugin_name!r}: {e}")
-        click_ctx.exit(1)
->>>>>>> 7c2f3e5c
 
 
 def postprocess(path: pathlib.Path, config_path: pathlib.Path) -> None:
@@ -326,9 +244,9 @@
     :param path: The working path
     :param config_path: The path of the config TOML file
     """
-    _log = logging.getLogger("cli.postprocess")
-
-    audit_log = logging.getLogger("audit")
+    _log = logging.getLogger('cli.postprocess')
+
+    audit_log = logging.getLogger('audit')
     audit_log.info("# Post-processing")
 
     ctx = CodeMetaContext()
@@ -338,22 +256,13 @@
         sys.exit(1)
 
     # Get all postprocessors
-<<<<<<< HEAD
-    postprocess_config = config.get("postprocess")
-    postprocess_names = postprocess_config.get("execute", [])
-=======
     postprocess_config = ctx.config.postprocess
     postprocess_names = postprocess_config.execute
->>>>>>> 7c2f3e5c
 
     for postprocess_name in postprocess_names:
-        postprocessors = metadata.entry_points(
-            group="hermes.postprocess", name=postprocess_name
-        )
+        postprocessors = metadata.entry_points(group='hermes.postprocess', name=postprocess_name)
         if not postprocessors:
-            _log.warning(
-                "- Post-processor %s selected but not found.", postprocess_name
-            )
+            _log.warning("- Post-processor %s selected but not found.", postprocess_name)
             continue
 
         postprocessor_ep, *_ = postprocessors
@@ -361,7 +270,7 @@
         postprocessor = postprocessor_ep.load()
         postprocessor(path, config_path, ctx)
 
-    audit_log.info("")
+    audit_log.info('')
     logging.shutdown()
 
 
@@ -372,7 +281,7 @@
     :param path: The working path
     :param config_path: The path of the config TOML file
     """
-    audit_log = logging.getLogger("cli")
+    audit_log = logging.getLogger('cli')
     audit_log.info("# Cleanup")
     # shut down logging so that .hermes/ can safely be removed
     logging.shutdown()
