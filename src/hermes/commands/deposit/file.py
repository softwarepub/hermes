# SPDX-FileCopyrightText: 2023 German Aerospace Center (DLR), Helmholtz-Zentrum Dresden-Rossendorf (HZDR)
#
# SPDX-License-Identifier: Apache-2.0

# SPDX-FileContributor: David Pape
# SPDX-FileContributor: Michael Meinel
# SPDX-FileContributor: Stephan Druskat

import json
<<<<<<< HEAD
import pathlib

from hermes import config
from hermes.model.context import CodeMetaContext
from hermes.model.path import ContextPath


def dummy_noop(
    path: pathlib.Path,
    config_path: pathlib.Path,
    initial: bool,
    auth_token: str,
    files: list[pathlib.Path],
    ctx: CodeMetaContext,
):
    pass


def map_metadata(
    path: pathlib.Path,
    config_path: pathlib.Path,
    initial: bool,
    auth_token: str,
    files: list[pathlib.Path],
    ctx: CodeMetaContext,
):
    ctx.update(ContextPath.parse("deposit.file"), ctx["codemeta"])


def publish(
    path: pathlib.Path,
    config_path: pathlib.Path,
    initial: bool,
    auth_token: str,
    files: list[pathlib.Path],
    ctx: CodeMetaContext,
):
    file_config = config.get("deposit").get("file", {})
    output_data = ctx["deposit.file"]

    with open(file_config.get("filename", "hermes.json"), "w") as deposition_file:
        json.dump(output_data, deposition_file)
=======

from hermes.commands.deposit.base import BaseDepositPlugin
from hermes.model.path import ContextPath


class FileDepositPlugin(BaseDepositPlugin):
    def map_metadata(self) -> None:
        self.ctx.update(ContextPath.parse('deposit.file'), self.ctx['codemeta'])

    def publish(self) -> None:
        file_config = self.ctx.config.deposit.file
        output_data = self.ctx['deposit.file']

        with open(file_config.get('filename', 'hermes.json'), 'w') as deposition_file:
            json.dump(output_data, deposition_file, indent=2)
>>>>>>> 7c2f3e5c
<|MERGE_RESOLUTION|>--- conflicted
+++ resolved
@@ -7,50 +7,9 @@
 # SPDX-FileContributor: Stephan Druskat
 
 import json
-<<<<<<< HEAD
 import pathlib
 
-from hermes import config
 from hermes.model.context import CodeMetaContext
-from hermes.model.path import ContextPath
-
-
-def dummy_noop(
-    path: pathlib.Path,
-    config_path: pathlib.Path,
-    initial: bool,
-    auth_token: str,
-    files: list[pathlib.Path],
-    ctx: CodeMetaContext,
-):
-    pass
-
-
-def map_metadata(
-    path: pathlib.Path,
-    config_path: pathlib.Path,
-    initial: bool,
-    auth_token: str,
-    files: list[pathlib.Path],
-    ctx: CodeMetaContext,
-):
-    ctx.update(ContextPath.parse("deposit.file"), ctx["codemeta"])
-
-
-def publish(
-    path: pathlib.Path,
-    config_path: pathlib.Path,
-    initial: bool,
-    auth_token: str,
-    files: list[pathlib.Path],
-    ctx: CodeMetaContext,
-):
-    file_config = config.get("deposit").get("file", {})
-    output_data = ctx["deposit.file"]
-
-    with open(file_config.get("filename", "hermes.json"), "w") as deposition_file:
-        json.dump(output_data, deposition_file)
-=======
 
 from hermes.commands.deposit.base import BaseDepositPlugin
 from hermes.model.path import ContextPath
@@ -65,5 +24,4 @@
         output_data = self.ctx['deposit.file']
 
         with open(file_config.get('filename', 'hermes.json'), 'w') as deposition_file:
-            json.dump(output_data, deposition_file, indent=2)
->>>>>>> 7c2f3e5c
+            json.dump(output_data, deposition_file, indent=2)